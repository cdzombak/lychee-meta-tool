--- conflicted
+++ resolved
@@ -45,14 +45,8 @@
 //go:embed frontend/dist
 var frontendFS embed.FS
 
-<<<<<<< HEAD
-// main is the entry point for the Lychee Meta Tool server.
-// It handles configuration loading, database connection, optional
-// Ollama client initialization, HTTP server setup, and graceful shutdown.
-=======
 var version = "dev"
 
->>>>>>> 1eb37d71
 func main() {
 	configPath := flag.String("config", "config.yaml", "Path to configuration file")
 	showVersion := flag.Bool("version", false, "Show version information")
@@ -182,7 +176,7 @@
 func corsMiddleware(next http.Handler, allowedOrigins []string) http.Handler {
 	return http.HandlerFunc(func(w http.ResponseWriter, r *http.Request) {
 		origin := r.Header.Get("Origin")
-		
+
 		// Check if origin is allowed (only set CORS headers for allowed origins)
 		allowed := false
 		for _, allowedOrigin := range allowedOrigins {
